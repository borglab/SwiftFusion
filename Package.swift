// swift-tools-version:5.3
// The swift-tools-version declares the minimum version of Swift required to build this package.
import PackageDescription

let package = Package(
  name: "SwiftFusion",
  platforms: [.macOS(.v10_15)],
  products: [
    // Products define the executables and libraries produced by a package, and make them visible to other packages.
    .library(
      name: "SwiftFusion",
      targets: ["SwiftFusion"]),
    .library(
      name: "BeeDataset",
      targets: ["BeeDataset"]),
    .library(
      name: "BeeTracking",
      targets: ["BeeTracking"]),
    .executable(
      name: "Pose3SLAMG2O",
      targets: ["Pose3SLAMG2O"])
  ],
  dependencies: [
    // Dependencies declare other packages that this package depends on.
    // .package(url: /* package url */, from: "1.0.0"),
    .package(name: "Benchmark", url: "https://github.com/google/swift-benchmark.git", from: "0.1.0"),

<<<<<<< HEAD
    .package(name: "Penguin", url: "https://github.com/saeta/penguin.git", .branch("b7b8f9bc2750af07d294d3f289e7699d5ae001ca")),
=======
    .package(url: "https://github.com/saeta/penguin.git", .branch("main")),
>>>>>>> c1db2fd6

    .package(name: "TensorBoardX", url: "https://github.com/ProfFan/tensorboardx-s4tf.git", from: "0.1.3"),
    .package(url: "https://github.com/apple/swift-tools-support-core.git", .branch("swift-5.2-branch")),
    .package(url: "https://github.com/apple/swift-argument-parser.git", from: "0.3.0"),
<<<<<<< HEAD
    .package(url: "https://github.com/tensorflow/swift-models.git", .branch("b2fc0325bf9d476bf2d7a4cd0a09d36486c506e4")),
    .package(name: "Plotly", url: "https://github.com/vojtamolda/Plotly.swift", from: "0.4.0"),
=======
>>>>>>> c1db2fd6
  ],
  targets: [
    // Targets are the basic building blocks of a package. A target can define a module or a test suite.
    // Targets can depend on other targets in this package, and on products in packages which this package depends on.
    .target(
      name: "SwiftFusion",
      dependencies: [
        .product(name: "PenguinStructures", package: "Penguin"),
        .product(name: "PenguinTesting", package: "Penguin"),
        .product(name: "PenguinParallelWithFoundation", package: "Penguin")
      ],
      exclude: [
        "Core/VectorN.swift.gyb",
        "Inference/FactorBoilerplate.swift.gyb"
      ]
      ),
    .target(
      name: "SwiftFusionBenchmarks",
      dependencies: [
        "Benchmark",
        "SwiftFusion",
      ]),
    .target(
      name: "BeeDataset",
      dependencies: [
        "SwiftFusion",
<<<<<<< HEAD
        "Plotly",
        .product(name: "Datasets", package: "swift-models"),
        .product(name: "ModelSupport", package: "swift-models"),
=======
        "ModelSupport",
>>>>>>> c1db2fd6
      ]),
    .target(
      name: "BeeTracking",
      dependencies: [
        "BeeDataset",
        "SwiftFusion",
      ]),
    .target(
      name: "Pose3SLAMG2O",
      dependencies: ["SwiftFusion", "TensorBoardX", .product(name: "SwiftToolsSupport", package: "swift-tools-support-core")],
      path: "Examples/Pose3SLAMG2O"),
    .target(
      name: "BeeTrackingTool",
      dependencies: [
        "BeeDataset",
        "BeeTracking",
        .product(name: "PenguinParallelWithFoundation", package: "Penguin"),
        .product(name: "ArgumentParser", package: "swift-argument-parser"),
      ],
      path: "Examples/BeeTrackingTool"),
    .target(
      name: "OISTVisualizationTool",
      dependencies: [
        "BeeDataset",
        "BeeTracking",
        .product(name: "PenguinParallelWithFoundation", package: "Penguin"),
        "SwiftFusion",
        "Plotly",
        .product(name: "ArgumentParser", package: "swift-argument-parser"),
      ],
    path: "Examples/OISTVisualizationTool"),
    .target(
      name: "Scripts",
      dependencies: [
        "BeeDataset",
        "BeeTracking",
        .product(name: "PenguinParallelWithFoundation", package: "Penguin"),
        "SwiftFusion",
        "Plotly",
        .product(name: "ArgumentParser", package: "swift-argument-parser"),
      ],
      path: "Scripts",
      exclude: ["README.md"]
    ),
    .testTarget(
      name: "SwiftFusionTests",
      dependencies: [
        "SwiftFusion",
<<<<<<< HEAD
        .product(name: "PenguinTesting", package: "Penguin"),
        .product(name: "ModelSupport", package: "swift-models"),
      ],
      exclude: [
        "Datasets",
        "Core/VectorNTests.swift.gyb",
        "Image"
      ]
    ),
    .testTarget(
      name: "BeeDatasetTests",
      dependencies: ["BeeDataset"],
      exclude: ["fakeDataset"]
    ),
    .testTarget(
      name: "BeeTrackingTests",
      dependencies: ["BeeTracking"]),
=======
        "PenguinTesting",
        "ModelSupport",
      ]),
    .testTarget(
      name: "BeeDatasetTests",
      dependencies: ["BeeDataset"]),
    .target(
      name: "ModelSupport",
      dependencies: ["STBImage"]),
    .target(
      name: "STBImage"),
>>>>>>> c1db2fd6
  ])<|MERGE_RESOLUTION|>--- conflicted
+++ resolved
@@ -25,20 +25,12 @@
     // .package(url: /* package url */, from: "1.0.0"),
     .package(name: "Benchmark", url: "https://github.com/google/swift-benchmark.git", from: "0.1.0"),
 
-<<<<<<< HEAD
-    .package(name: "Penguin", url: "https://github.com/saeta/penguin.git", .branch("b7b8f9bc2750af07d294d3f289e7699d5ae001ca")),
-=======
-    .package(url: "https://github.com/saeta/penguin.git", .branch("main")),
->>>>>>> c1db2fd6
+    .package(name: "Penguin", url: "https://github.com/saeta/penguin.git", .branch("main")),
 
     .package(name: "TensorBoardX", url: "https://github.com/ProfFan/tensorboardx-s4tf.git", from: "0.1.3"),
     .package(url: "https://github.com/apple/swift-tools-support-core.git", .branch("swift-5.2-branch")),
     .package(url: "https://github.com/apple/swift-argument-parser.git", from: "0.3.0"),
-<<<<<<< HEAD
-    .package(url: "https://github.com/tensorflow/swift-models.git", .branch("b2fc0325bf9d476bf2d7a4cd0a09d36486c506e4")),
     .package(name: "Plotly", url: "https://github.com/vojtamolda/Plotly.swift", from: "0.4.0"),
-=======
->>>>>>> c1db2fd6
   ],
   targets: [
     // Targets are the basic building blocks of a package. A target can define a module or a test suite.
@@ -65,13 +57,8 @@
       name: "BeeDataset",
       dependencies: [
         "SwiftFusion",
-<<<<<<< HEAD
         "Plotly",
-        .product(name: "Datasets", package: "swift-models"),
-        .product(name: "ModelSupport", package: "swift-models"),
-=======
         "ModelSupport",
->>>>>>> c1db2fd6
       ]),
     .target(
       name: "BeeTracking",
@@ -120,9 +107,8 @@
       name: "SwiftFusionTests",
       dependencies: [
         "SwiftFusion",
-<<<<<<< HEAD
+        "ModelSupport",
         .product(name: "PenguinTesting", package: "Penguin"),
-        .product(name: "ModelSupport", package: "swift-models"),
       ],
       exclude: [
         "Datasets",
@@ -137,18 +123,14 @@
     ),
     .testTarget(
       name: "BeeTrackingTests",
-      dependencies: ["BeeTracking"]),
-=======
-        "PenguinTesting",
+      dependencies: [
+        "BeeTracking",
+        .product(name: "PenguinTesting", package: "Penguin"),
         "ModelSupport",
       ]),
-    .testTarget(
-      name: "BeeDatasetTests",
-      dependencies: ["BeeDataset"]),
     .target(
       name: "ModelSupport",
       dependencies: ["STBImage"]),
     .target(
       name: "STBImage"),
->>>>>>> c1db2fd6
   ])