--- conflicted
+++ resolved
@@ -1,39 +1,3 @@
-<<<<<<< HEAD
-/// A vector in a vector space.
-public protocol Vector: AdditiveArithmetic {
-  /// The scalar type of the vector space.
-  ///
-  /// Note that if the vector is a collection, this is not necessarily the same as the element
-  /// type of the collection. For example, a matrix could be viewed as a collection of columns,
-  /// but a matrix could simultaneously be viewed as a vector whose scalar is the element type of
-  /// the columns.
-  associatedtype Scalar: Numeric
-
-  /// A vector in the dual space [1].
-  ///
-  /// [1] https://en.wikipedia.org/wiki/Dual_space
-  associatedtype Covector: Vector where Covector.Scalar == Scalar, Covector.Covector == Self
-
-  /// Adds `other` to `self` using vector space addition.
-  ///
-  /// TODO(TF-982): We can eliminate this requirement and use `AdditiveArithmetic.+=` instead.
-  /// But we need default derivative implementations for protocol requirements (TF-982) first.
-  mutating func add(_ other: Self)
-
-  /// Scales `self` by `scalar` using vector space scalar multiplication.
-  mutating func scale(by scalar: Scalar)
-
-  /// Returns the result of `covector` evaluated at `self`.
-  ///
-  /// In addition to "bracket", this is also known as the "natural pairing" or the "evaluation
-  /// map" [1].
-  ///
-  /// Example: If `Self` is a Euclidean vector and we identify `Self == Covector`, then this is
-  /// the inner product.
-  ///
-  /// [1] https://en.wikipedia.org/wiki/Dual_space
-  func bracket(_ covector: Covector) -> Scalar
-=======
 /// Views `Scalars` as a vector.
 public struct Vector<Scalars: Equatable & FixedSizeArray>: VectorProtocol
 where Scalars.Element: Numeric {
@@ -48,6 +12,7 @@
   // MARK: - `VectorProtocol` conformance.
   
   public typealias Scalar = Scalars.Element
+  public typealias Covector = Self
   public mutating func add(_ other: Self) {
     for index in scalars.indices {
       scalars[index] += other.scalars[index]
@@ -58,13 +23,27 @@
       scalars[index] *= scalar
     }
   }
+  public func bracket(_ covector: Covector) -> Scalar {
+    var result: Scalar = 0
+    var scalarsIterator = scalars.makeIterator()
+    var covectorScalarsIterator = covector.scalars.makeIterator()
+    while let scalar = scalarsIterator.next() {
+      result += scalar * covectorScalarsIterator.next()!
+    }
+    assert(covectorScalarsIterator.next() == nil)
+    return result
+  }
   public static var zero: Self {
     return Self(Scalars((0..<Scalars.count).lazy.map { _ in Scalar.zero }))
   }
->>>>>>> 9c32a9b4
 }
 
 extension Vector: Equatable where Scalars: Equatable {}
+
+extension Vector: Differentiable, DifferentiableVector
+where Scalar: Differentiable, Scalar.TangentVector == Scalar {
+  public typealias TangentVector = Self
+}
 
 // MARK: - "Generated Code"
 
