--- conflicted
+++ resolved
@@ -84,21 +84,11 @@
   
   public func linearize(_ values: Values) -> JacobianFactor {
     let j = jacobian(of: self.errorVector, at: values)
-<<<<<<< HEAD
-    
-    let j1 = Tensor<Double>(stacking: (0..<j.count).map { i in (j[i]._values[values._indices[key1]!].base as! T.TangentVector).tensor.flattened() })
-    let j2 = Tensor<Double>(stacking: (0..<j.count).map { i in (j[i]._values[values._indices[key2]!].base as! T.TangentVector).tensor.flattened() })
-    
-    let err_tensor = -errorVector(values).tensor
-    // TODO: remove this negative sign
-    return JacobianFactor(keys, [j1, j2], err_tensor.reshaped(to: [err_tensor.shape[0], 1]))
-=======
 
-    let j1 = Matrix(stacking: (0..<3).map { i in (j[i]._values[values._indices[key1]!].base as! Pose2.TangentVector).vector } )
-    let j2 = Matrix(stacking: (0..<3).map { i in (j[i]._values[values._indices[key2]!].base as! Pose2.TangentVector).vector } )
+    let j1 = Matrix(stacking: (0..<j.count).map { i in (j[i]._values[values._indices[key1]!].base as! Pose2.TangentVector).vector } )
+    let j2 = Matrix(stacking: (0..<j.count).map { i in (j[i]._values[values._indices[key2]!].base as! Pose2.TangentVector).vector } )
 
     // TODO: remove this negative sign
     return JacobianFactor(keys, [j1, j2], errorVector(values).vector.scaled(by: -1))
->>>>>>> 35442071
   }
 }