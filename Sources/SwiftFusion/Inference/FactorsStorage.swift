--- conflicted
+++ resolved
@@ -14,11 +14,8 @@
 
 /// Contiguous storage for factors of statically unknown type.
 
-<<<<<<< HEAD
+import _Differentiation
 import PenguinParallel
-=======
-import _Differentiation
->>>>>>> c1db2fd6
 import PenguinStructures
 
 // MARK: - Algorithms on arrays of `Factor`s.
