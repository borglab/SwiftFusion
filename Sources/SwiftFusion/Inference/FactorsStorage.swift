--- conflicted
+++ resolved
@@ -64,53 +64,6 @@
   }
 }
 
-<<<<<<< HEAD
-extension ArrayStorage where Element == PPCATrackingFactor {
-  /// Returns the linearized factors at `x`, using the custom `PPCATrackingFactor` `linearized`
-  /// method instead of using autodiff on its `errorVector` method.
-  // TODO: Generalize this so that users can write custom linearizations for anything.
-  func customLinearized(at x: VariableAssignments) -> ArrayBuffer<LinearizedPPCATrackingFactor> {
-    Element.Variables.withBufferBaseAddresses(x) { varsBufs in
-      .init(self.lazy.map { f in f.linearized(at: Element.Variables(at: f.edges, in: varsBufs)) })
-    }
-  }
-}
-
-extension ArrayStorage where Element == AppearanceTrackingFactor<Vector5> {
-  /// Returns the linearized factors at `x`, using the custom `AppearanceTrackingFactor` `linearized`
-  /// method instead of using autodiff on its `errorVector` method.
-  // TODO: Generalize this so that users can write custom linearizations for anything.
-  func customLinearized(at x: VariableAssignments) -> ArrayBuffer<LinearizedAppearanceTrackingFactor<Vector5>> {
-    Element.Variables.withBufferBaseAddresses(x) { varsBufs in
-      .init(self.lazy.map { f in f.linearized(at: Element.Variables(at: f.edges, in: varsBufs)) })
-    }
-  }
-}
-
-extension ArrayStorage where Element == AppearanceTrackingFactor<Vector7> {
-  /// Returns the linearized factors at `x`, using the custom `AppearanceTrackingFactor` `linearized`
-  /// method instead of using autodiff on its `errorVector` method.
-  // TODO: Generalize this so that users can write custom linearizations for anything.
-  func customLinearized(at x: VariableAssignments) -> ArrayBuffer<LinearizedAppearanceTrackingFactor<Vector7>> {
-    Element.Variables.withBufferBaseAddresses(x) { varsBufs in
-      .init(self.lazy.map { f in f.linearized(at: Element.Variables(at: f.edges, in: varsBufs)) })
-    }
-  }
-}
-
-extension ArrayStorage where Element == AppearanceTrackingFactor<Vector10> {
-  /// Returns the linearized factors at `x`, using the custom `AppearanceTrackingFactor` `linearized`
-  /// method instead of using autodiff on its `errorVector` method.
-  // TODO: Generalize this so that users can write custom linearizations for anything.
-  func customLinearized(at x: VariableAssignments) -> ArrayBuffer<LinearizedAppearanceTrackingFactor<Vector10>> {
-    Element.Variables.withBufferBaseAddresses(x) { varsBufs in
-      .init(self.lazy.map { f in f.linearized(at: Element.Variables(at: f.edges, in: varsBufs)) })
-    }
-  }
-}
-
-=======
->>>>>>> a0a2875f
 // MARK: - Algorithms on arrays of `GaussianFactor`s.
 
 extension ArrayStorage where Element: GaussianFactor {
@@ -258,99 +211,14 @@
     }
     super.init(e)
   }
-
-  /// Creates an instance for elements of type `AppearanceTrackingFactor`, using the custom
-  /// `AppearanceTrackingFactor` `linearized` method to do linearization.
-  // TODO: Generalize this so that users can write custom linearizations for anything.
-  init(_ e: Type<AppearanceTrackingFactor<Vector7>>) {
-     errorVectors = { self_, x in
-      .init(self_[unsafelyAssumingElementType: e].storage.errorVectors(at: x))
-    }
-    linearized = { self_, x in
-      .init(
-        self_[unsafelyAssumingElementType: e].storage.customLinearized(at: x)
-      )
-    }
-    accumulateErrorGradient = { self_, x, result in
-      self_[unsafelyAssumingElementType: e].storage.accumulateErrorGradient(at: x, into: &result)
-    }
-    super.init(e)
-  }
-
-  /// Creates an instance for elements of type `AppearanceTrackingFactor`, using the custom
-  /// `AppearanceTrackingFactor` `linearized` method to do linearization.
-  // TODO: Generalize this so that users can write custom linearizations for anything.
-  init(_ e: Type<AppearanceTrackingFactor<Vector10>>) {
-     errorVectors = { self_, x in
-      .init(self_[unsafelyAssumingElementType: e].storage.errorVectors(at: x))
-    }
-    linearized = { self_, x in
-      .init(
-        self_[unsafelyAssumingElementType: e].storage.customLinearized(at: x)
-      )
-    }
-    accumulateErrorGradient = { self_, x, result in
-      self_[unsafelyAssumingElementType: e].storage.accumulateErrorGradient(at: x, into: &result)
-    }
-    super.init(e)
-  }
 }
 
 extension AnyArrayBuffer where Dispatch == VectorFactorArrayDispatch {
   /// Creates an instance from a typed buffer of `Element`
   init<Element: VectorFactor>(_ src: ArrayBuffer<Element>) {
-<<<<<<< HEAD
-    let dispatch: VectorFactorArrayDispatch
-    let elementType = Type<Element>()
-    typealias TangentVector = Element.LinearizableComponent.Variables.TangentVector
-    typealias Linearization<A> = Type<JacobianFactor<A, Element.ErrorVector>>
-      where A: SourceInitializableCollection, A.Element: Vector & DifferentiableVariableTuple
-
-    // If this is a `PPCATrackingFactor`, use the custom `linearized` method.
-    // TODO: Generalize this so that users can write custom linearizations for anything.
-    if Element.self == PPCATrackingFactor.self {
-      dispatch = .init(Type<PPCATrackingFactor>())
-    } else if Element.self == AppearanceTrackingFactor<Vector5>.self {
-      dispatch = .init(Type<AppearanceTrackingFactor<Vector5>>())
-    } else if Element.self == AppearanceTrackingFactor<Vector7>.self {
-      dispatch = .init(Type<AppearanceTrackingFactor<Vector7>>())
-    } else if Element.self == AppearanceTrackingFactor<Vector10>.self {
-      dispatch = .init(Type<AppearanceTrackingFactor<Vector10>>())
-    } else {
-      // For small dimensions, we use a fixed size array in the linearization because the allocation
-      // and indirection overheads of a dynamically sized array are releatively big.
-      //
-      // For larger dimensions, dynamically sized array are more convenient (no need to define a
-      // new type and case for each size) and in some cases also happen to be faster than fixed size
-      // arrays.
-      //
-      // We chose 4 as the cutoff based on benchmark results:
-      // - "Pose2SLAM.FactorGraph", which heavily uses 3 dimensional error vectors, is ~30% faster
-      //   with a fixed size array than with a dynamically sized array.
-      // - "Pose3SLAM.FactorGraph", which heavily uses 6 dimensional error vectors, is ~3% faster
-      //   with a dynamically sized array than with a fixed size array.
-      // - "Pose3SLAM.sphere2500", which heavily uses 12 dimensional error vectors, has the same
-      //   performance with fixed size and dynamically sized arrays.
-      switch TypeID(Element.ErrorVector.self) {
-      case TypeID(Vector1.self):
-        dispatch = .init(elementType, linearization: Linearization<Array1<TangentVector>>())
-      case TypeID(Vector2.self):
-        dispatch = .init(elementType, linearization: Linearization<Array2<TangentVector>>())
-      case TypeID(Vector3.self):
-        dispatch = .init(elementType, linearization: Linearization<Array3<TangentVector>>())
-      case TypeID(Vector4.self):
-        dispatch = .init(elementType, linearization: Linearization<Array4<TangentVector>>())
-      default:
-        dispatch = .init(elementType, linearization: Linearization<Array<TangentVector>>())
-      }
-    }
-
-    self.init(storage: src.storage, dispatch: dispatch)
-=======
     self.init(
       storage: src.storage,
       dispatch: VectorFactorArrayDispatch(Type<Element>()))
->>>>>>> a0a2875f
   }
 }
 
