// Copyright 2020 The SwiftFusion Authors. All Rights Reserved.
//
// Licensed under the Apache License, Version 2.0 (the "License");
// you may not use this file except in compliance with the License.
// You may obtain a copy of the License at
//
//     http://www.apache.org/licenses/LICENSE-2.0
//
// Unless required by applicable law or agreed to in writing, software
// distributed under the License is distributed on an "AS IS" BASIS,
// WITHOUT WARRANTIES OR CONDITIONS OF ANY KIND, either express or implied.
// See the License for the specific language governing permissions and
// limitations under the License.

import PenguinStructures

/// A Gaussian distribution over the input, represented as a materialized Jacobian matrix and
/// materialized error vector.
<<<<<<< HEAD
public struct JacobianFactor<
  Rows: FixedSizeArray,
  ErrorVector: ScalarsInitializableVector
>: LinearApproximationFactor where Rows.Element: Vector & DifferentiableVariableTuple {
=======
public struct JacobianFactor<Rows: SourceInitializableCollection, ErrorVector: Vector>:
  LinearApproximationFactor
where
  Rows.Element: Vector & DifferentiableVariableTuple
{
>>>>>>> 99577c6b
  public typealias Variables = Rows.Element

  /// The Jacobian matrix, as a fixed size array of rows.
  ///
  /// The `jacobian` has one row per element of the `ErrorVector`, and each row is a vector in the
  /// vector space of adjacent variables. For example, if `ErrorVector == Vector3` and
  /// `Variables == Tuple2<Vector3, Vector3>`, then `Rows == Array3<Tuple2<Vector3, Vector3>>`. See
  /// the typealiases below for more examples.
  public let jacobian: Rows

  /// The error vector.
  public let error: ErrorVector

  /// The ids of the variables adjacent to this factor.
  public let edges: Variables.Indices

  /// Creates a Jacobian factor with the given `jacobian`, `error`, and `edges`.
  public init(jacobian: Rows, error: ErrorVector, edges: Variables.Indices) {
    self.jacobian = jacobian
    self.error = error
    self.edges = edges
  }

  /// Creates a factor that linearly approximates `f` at `x`.
  public init<F: LinearizableFactor>(linearizing f: F, at x: F.Variables)
  where F.Variables.TangentVector == Variables, F.ErrorVector == ErrorVector {
    let (value, pb) = valueWithPullback(at: x, in: f.errorVector)
    let rows = Rows(value.standardBasis.lazy.map(pb))
    self.jacobian = rows
    self.error = -value
    self.edges = F.Variables.linearized(f.edges)
  }

  public func error(at x: Variables) -> Double {
    return 0.5 * errorVector(at: x).squaredNorm
  }

  @differentiable
  public func errorVector(at x: Variables) -> ErrorVector {
    return errorVector_linearComponent(x) - error
  }

  @usableFromInline
  @derivative(of: errorVector)
  func vjpErrorVector(at x: Variables) -> (value: ErrorVector, pullback: (ErrorVector) -> Variables) {
    return (errorVector(at: x), errorVector_linearComponent_adjoint)
  }

  public func errorVector_linearComponent(_ x: Variables) -> ErrorVector {
    // The compiler isn't able to optimize the closure away if we map `jacobian`, but it is able
    // to optimize the closure away if we map `jacobian`'s `UnsafeBufferPointer`.
    let r = jacobian.withContiguousStorageIfAvailable { rows in
      ErrorVector(rows.lazy.map { $0.dot(x) })
    }
    assert(r != nil, "Rows must have contiguous storage")
    return r.unsafelyUnwrapped
  }

  public func errorVector_linearComponent_adjoint(_ y: ErrorVector) -> Variables {
    // We use `UnsafeBufferPointer`s to avoid forming collections that can't be optimized away.
<<<<<<< HEAD
    y.withUnsafeBufferPointer { scalars in
      jacobian.withUnsafeBufferPointer { rows in
        // We reduce the range `0..<y.dimension` instead of `zip(scalars, rows)`, to
=======
    let r = y.withUnsafeBufferPointer { scalars in
      jacobian.withContiguousStorageIfAvailable { rows in
        // We reduce the range `0..<ErrorVector.dimension` instead of `zip(scalars, rows)`, to
>>>>>>> 99577c6b
        // avoid forming collections that can't be optimized away.
        // TODO: This is not getting unrolled after `ErrorVector` is specialized. Convincing the
        // optimizer to unroll it might speed things up.
        (0..<y.dimension).reduce(into: Variables.zero) { (result, i) in
          result += scalars[i] * rows[i]
        }
      }
    }
    assert(r != nil, "Rows must have contiguous storage")
    return r.unsafelyUnwrapped
  }
}

/// Convenience initializers in terms of `FixedSizeMatrix`.
extension JacobianFactor {
  /// Creates a Jacobian factor with the given `jacobian`, `error`, and `edges`.
  ///
  /// - Requires: `J1Rows.count == error.dimension`.
  public init<J1Rows>(
    jacobian j1: FixedSizeMatrix<J1Rows>,
    error: ErrorVector,
    edges: Variables.Indices
  ) where Rows.Element == Tuple1<J1Rows.Element> {
    precondition(J1Rows.count == error.dimension)
    self.init(
      jacobian: Rows(j1.rows.lazy.map { Tuple1($0) }),
      error: error,
      edges: edges
    )
  }

  /// Creates a Jacobian factor with the given Jacobians, `error`, and `edges`.
  ///
  /// - Requires: `J1Rows.count == error.dimension`.
  public init<J1Rows, J2Rows>(
    jacobians j1: FixedSizeMatrix<J1Rows>,
    _ j2: FixedSizeMatrix<J2Rows>,
    error: ErrorVector,
    edges: Variables.Indices
  ) where Rows.Element == Tuple2<J1Rows.Element, J2Rows.Element> {
    precondition(J1Rows.count == error.dimension)
    precondition(J2Rows.count == error.dimension)
    self.init(
      jacobian: Rows(zip(j1.rows, j2.rows).lazy.map { Tuple2($0.0, $0.1) }),
      error: error,
      edges: edges
    )
  }

  /// Creates a Jacobian factor with the given Jacobians, `error`, and `edges`.
  ///
  /// - Requires: `J1Rows.count == error.dimension`.
  public init<J1Rows, J2Rows, J3Rows>(
    jacobians j1: FixedSizeMatrix<J1Rows>,
    _ j2: FixedSizeMatrix<J2Rows>,
    _ j3: FixedSizeMatrix<J3Rows>,
    error: ErrorVector,
    edges: Variables.Indices
  ) where Rows.Element == Tuple3<J1Rows.Element, J2Rows.Element, J3Rows.Element> {
    precondition(J1Rows.count == error.dimension)
    precondition(J2Rows.count == error.dimension)
    precondition(J3Rows.count == error.dimension)
    self.init(
      jacobian: Rows(zip(zip(j1.rows, j2.rows), j3.rows).lazy.map { Tuple3($0.0.0, $0.0.1, $0.1) }),
      error: error,
      edges: edges
    )
  }
}

/// A Jacobian factor with 1 2-dimensional input and a 2-dimensional error vector.
public typealias JacobianFactor2x2_1 = JacobianFactor<Array2<Tuple1<Vector2>>, Vector2>

/// A Jacobian factor with 2 2-dimensional inputs and a 2-dimensional error vector.
public typealias JacobianFactor2x2_2 = JacobianFactor<Array2<Tuple2<Vector2, Vector2>>, Vector2>

/// A Jacobian factor with 1 3-dimensional input and a 3-dimensional error vector.
public typealias JacobianFactor3x3_1 = JacobianFactor<Array3<Tuple1<Vector3>>, Vector3>

/// A Jacobian factor with 2 3-dimensional inputs and a 3-dimensional error vector.
public typealias JacobianFactor3x3_2 = JacobianFactor<Array3<Tuple2<Vector3, Vector3>>, Vector3>

/// A Jacobian factor with 1 6-dimensional input and a 6-dimensional error vector.
public typealias JacobianFactor6x6_1 = JacobianFactor<Array6<Tuple1<Vector6>>, Vector6>

/// A Jacobian factor with 2 6-dimensional inputs and a 6-dimensional error vector.
public typealias JacobianFactor6x6_2 = JacobianFactor<Array6<Tuple2<Vector6, Vector6>>, Vector6><|MERGE_RESOLUTION|>--- conflicted
+++ resolved
@@ -16,18 +16,10 @@
 
 /// A Gaussian distribution over the input, represented as a materialized Jacobian matrix and
 /// materialized error vector.
-<<<<<<< HEAD
 public struct JacobianFactor<
-  Rows: FixedSizeArray,
+  Rows: SourceInitializableCollection,
   ErrorVector: ScalarsInitializableVector
 >: LinearApproximationFactor where Rows.Element: Vector & DifferentiableVariableTuple {
-=======
-public struct JacobianFactor<Rows: SourceInitializableCollection, ErrorVector: Vector>:
-  LinearApproximationFactor
-where
-  Rows.Element: Vector & DifferentiableVariableTuple
-{
->>>>>>> 99577c6b
   public typealias Variables = Rows.Element
 
   /// The Jacobian matrix, as a fixed size array of rows.
@@ -88,15 +80,9 @@
 
   public func errorVector_linearComponent_adjoint(_ y: ErrorVector) -> Variables {
     // We use `UnsafeBufferPointer`s to avoid forming collections that can't be optimized away.
-<<<<<<< HEAD
-    y.withUnsafeBufferPointer { scalars in
-      jacobian.withUnsafeBufferPointer { rows in
-        // We reduce the range `0..<y.dimension` instead of `zip(scalars, rows)`, to
-=======
     let r = y.withUnsafeBufferPointer { scalars in
       jacobian.withContiguousStorageIfAvailable { rows in
-        // We reduce the range `0..<ErrorVector.dimension` instead of `zip(scalars, rows)`, to
->>>>>>> 99577c6b
+        // We reduce the range `0..<y.dimension` instead of `zip(scalars, rows)`, to
         // avoid forming collections that can't be optimized away.
         // TODO: This is not getting unrolled after `ErrorVector` is specialized. Convincing the
         // optimizer to unroll it might speed things up.
