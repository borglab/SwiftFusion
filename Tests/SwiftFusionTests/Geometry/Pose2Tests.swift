import TensorFlow
import XCTest

import SwiftFusion

final class Pose2Tests: XCTestCase {
  /// test between for trivial values
  func testBetweenIdentitiesTrivial() {
    let wT1 = Pose2(0, 0, 0), wT2 = Pose2(0, 0, 0)
    let expected = Pose2(0, 0, 0)
    let actual = between(wT1, wT2)
    XCTAssertEqual(actual, expected)
  }

  /// test between function for non-rotated poses
  func testBetweenIdentities() {
    let wT1 = Pose2(2, 1, 0), wT2 = Pose2(5, 2, 0)
    let expected = Pose2(3, 1, 0)
    let actual = between(wT1, wT2)
    XCTAssertEqual(actual, expected)
  }

  /// test between function for rotated poses
  func testBetweenIdentitiesRotated() {
    let wT1 = Pose2(1, 0, 3.1415926 / 2.0), wT2 = Pose2(1, 0, -3.1415926 / 2.0)
    let expected = Pose2(0, 0, -3.1415926)
    let actual = between(wT1, wT2)
    // dump(expected, name: "expected");
    // dump(actual, name: "actual");
    XCTAssertEqual(actual, expected)
  }

  /// test the simplest gradient descent on Pose2
  func testBetweenDerivatives() {
<<<<<<< HEAD
    var pT1 = Pose2(Point2(1, 0), Rot2(0)), pT2 = Pose2(Point2(1, 1), Rot2(1))
=======
    var pT1 = Pose2(Rot2(0), Vector2(1, 0)), pT2 = Pose2(Rot2(1), Vector2(1, 1))
>>>>>>> b9d63668

    for _ in 0..<100 {
      let (_, 𝛁loss) = valueWithGradient(at: pT1) { pT1 -> Double in
        var loss: Double = 0
        let ŷ = between(pT1, pT2)
        let error = ŷ.rot.theta * ŷ.rot.theta + ŷ.t.x * ŷ.t.x + ŷ.t.y * ŷ.t.y
        loss = loss + (error / 10)

        return loss
      }

      // print("𝛁loss", 𝛁loss)
<<<<<<< HEAD
      pT1.move(along: 𝛁loss.scaled(by: -1))
=======
      𝛁loss.rot_ = -𝛁loss.rot_
      𝛁loss.t_ = -𝛁loss.t_
      pT1.move(along: 𝛁loss)
>>>>>>> b9d63668
    }

    print("DONE.")
    print("pT1: \(pT1 as AnyObject), pT2: \(pT2 as AnyObject)")

    XCTAssertEqual(pT1.rot.theta, pT2.rot.theta, accuracy: 1e-5)
  }

  /// TODO(fan): Change this to a proper noise model
  @differentiable
  func e_pose2(_ ŷ: Pose2) -> Double {
    // Squared error with Gaussian variance as weights
    0.1 * ŷ.rot.theta * ŷ.rot.theta + 0.3 * ŷ.t.x * ŷ.t.x + 0.3 * ŷ.t.y * ŷ.t.y
  }

  /// test convergence for a simple Pose2SLAM
  func testPose2SLAM() {
    let pi = 3.1415926

    let dumpjson = { (p: Pose2) -> String in
      "[ \(p.t.x), \(p.t.y), \(p.rot.theta)]"
    }

    // Initial estimate for poses
<<<<<<< HEAD
    let p1T0 = Pose2(Point2(0.5, 0.0), Rot2(0.2))
    let p2T0 = Pose2(Point2(2.3, 0.1), Rot2(-0.2))
    let p3T0 = Pose2(Point2(4.1, 0.1), Rot2(pi / 2))
    let p4T0 = Pose2(Point2(4.0, 2.0), Rot2(pi))
    let p5T0 = Pose2(Point2(2.1, 2.1), Rot2(-pi / 2))
=======
    let p1T0 = Pose2(Rot2(0.2), Vector2(0.5, 0.0))
    let p2T0 = Pose2(Rot2(-0.2), Vector2(2.3, 0.1))
    let p3T0 = Pose2(Rot2(pi / 2), Vector2(4.1, 0.1))
    let p4T0 = Pose2(Rot2(pi), Vector2(4.0, 2.0))
    let p5T0 = Pose2(Rot2(-pi / 2), Vector2(2.1, 2.1))
>>>>>>> b9d63668

    var map = [p1T0, p2T0, p3T0, p4T0, p5T0]

    // print("map_history = [")
    for _ in 0..<1500 {
      let (_, 𝛁loss) = valueWithGradient(at: map) { map -> Double in
        var loss: Double = 0

        // Odometry measurements
        let p2T1 = between(between(map[1], map[0]), Pose2(2.0, 0.0, 0.0))
        let p3T2 = between(between(map[2], map[1]), Pose2(2.0, 0.0, pi / 2))
        let p4T3 = between(between(map[3], map[2]), Pose2(2.0, 0.0, pi / 2))
        let p5T4 = between(between(map[4], map[3]), Pose2(2.0, 0.0, pi / 2))

        // Sum through the errors
        let error = self.e_pose2(p2T1) + self.e_pose2(p3T2) + self.e_pose2(p4T3) + self.e_pose2(p5T4)
        loss = loss + (error / 3)

        return loss
      }

      // print("[")
      // for v in map.indices {
      //   print("\(dumpjson(map[v]))\({ () -> String in if v == map.indices.endIndex - 1 { return "" } else { return "," } }())")
      // }
      // print("],")

      // print("𝛁loss", 𝛁loss)
      // NOTE: this is more like sparse rep not matrix Jacobian
      map.move(along: 𝛁loss.scaled(by: -1.0))
    }

    // print("]")

    print("map = [")
    for v in map.indices {
      print("\(dumpjson(map[v]))\({ () -> String in if v == map.indices.endIndex - 1 { return "" } else { return "," } }())")
    }
    print("]")

    let p5T1 = between(map[4], map[0])

    // Test condition: P_5 should be identical to P_1 (close loop)
<<<<<<< HEAD
    XCTAssertEqual(p5T1.t.magnitude, 0.0, accuracy: 1e-2)
  }

  /// Tests that the derivative of the identity function is correct at a few random points.
  func testDerivativeIdentity() {
    func identity(_ x: Pose2) -> Pose2 {
      Pose2(x.t, x.rot)
    }
    for _ in 0..<10 {
      let expected: Tensor<Double> = eye(rowCount: 3)
      assertEqual(
        Tensor<Double>(
          matrixRows: jacobian(of: identity, at: Pose2(randomWithCovariance: eye(rowCount: 3)))),
        expected,
        accuracy: 1e-10
      )
    }
  }

  /// Test that the derivative of the group inverse operation is correct at a few random points.
  func testDerivativeInverse() {
    for _ in 0..<10 {
      let pose = Pose2(randomWithCovariance: eye(rowCount: 3))
      let expected = -pose.adjointMatrix
      assertEqual(
        Tensor<Double>(matrixRows: jacobian(of: SwiftFusion.inverse, at: pose)),
        expected,
        accuracy: 1e-10
      )
    }
  }

  /// Test the the derivative of the group operations is correct at a few random points.
  func testDerivativeMultiplication() {
    func multiply(_ x: [Pose2]) -> Pose2 {
      x[0] * x[1]
    }
    for _ in 0..<10 {
      let lhs = Pose2(randomWithCovariance: eye(rowCount: 3))
      let rhs = Pose2(randomWithCovariance: eye(rowCount: 3))
      let expected = Tensor(
        concatenating: [SwiftFusion.inverse(rhs).adjointMatrix, eye(rowCount: 3)],
        alongAxis: 1
      )
      assertEqual(
        Tensor<Double>(matrixRows: jacobian(of: multiply, at: [lhs, rhs])),
        expected,
        accuracy: 1e-10
      )
    }
  }

  /// tests a simple identity Jacobian for Pose2
  func testJacobianPose2Identity() {
    let wT1 = Pose2(1, 0, 3.1415926 / 2.0), wT2 = Pose2(1, 0, 3.1415926 / 2.0)
    let pts: [Pose2] = [wT1, wT2]

    let f: @differentiable(_ pts: [Pose2]) -> Double = { (_ pts: [Pose2]) -> Double in
      let d = between(pts[0], pts[1])

      return d.rot.theta * d.rot.theta + d.t.x * d.t.x + d.t.y * d.t.y
    }

    let j = jacobian(of: f, at: pts)
    // print("J(f) = \(j[0].base as AnyObject)")
    for item in j[0] {
      XCTAssertEqual(item, Pose2.TangentVector.zero)
    }
  }

  /// Tests the jacobian of the `between` function.
  func testJacobianPose2Trivial() {
    // Values taken from GTSAM `testPose2.cpp`
    let wT1 = Pose2(1, 2, .pi/2.0), wT2 = Pose2(-1, 4, .pi)
    let pts: [Pose2] = [wT1, wT2]

    let f: @differentiable(_ pts: [Pose2]) -> Pose2 = { (_ pts: [Pose2]) -> Pose2 in
      let d = between(pts[0], pts[1])

      return d
    }

    let j = jacobian(of: f, at: pts)

    let expected = Tensor<Double>([
      [0.0, -1.0, -2.0, 1.0, 0.0, 0.0],
      [1.0,  0.0, -2.0, 0.0, 1.0, 0.0],
      [0.0,  0.0, -1.0, 0.0, 0.0, 1.0]
    ])

    assertEqual(Tensor<Double>(matrixRows: j), expected, accuracy: 1e-10)
=======
    XCTAssertEqual(p5T1.t_.norm, 0.0, accuracy: 1e-2)
>>>>>>> b9d63668
  }

  /// test convergence for a simple Pose2SLAM
  func testPose2SLAMWithSGD() {
    let pi = 3.1415926

    let dumpjson = { (p: Pose2) -> String in
      "[ \(p.t.x), \(p.t.y), \(p.rot.theta)]"
    }

    // Initial estimate for poses
<<<<<<< HEAD
    let p1T0 = Pose2(Point2(0.5, 0.0), Rot2(0.2))
    let p2T0 = Pose2(Point2(2.3, 0.1), Rot2(-0.2))
    let p3T0 = Pose2(Point2(4.1, 0.1), Rot2(pi / 2))
    let p4T0 = Pose2(Point2(4.0, 2.0), Rot2(pi))
    let p5T0 = Pose2(Point2(2.1, 2.1), Rot2(-pi / 2))
=======
    let p1T0 = Pose2(Rot2(0.2), Vector2(0.5, 0.0))
    let p2T0 = Pose2(Rot2(-0.2), Vector2(2.3, 0.1))
    let p3T0 = Pose2(Rot2(pi / 2), Vector2(4.1, 0.1))
    let p4T0 = Pose2(Rot2(pi), Vector2(4.0, 2.0))
    let p5T0 = Pose2(Rot2(-pi / 2), Vector2(2.1, 2.1))
>>>>>>> b9d63668

    var map = [p1T0, p2T0, p3T0, p4T0, p5T0]

    let optimizer = SGD(for: map, learningRate: 1.2)

    // print("map_history = [")
    for _ in 0..<500 {
      let (_, 𝛁loss) = valueWithGradient(at: map) { map -> Double in
        var loss: Double = 0

        // Odometry measurements
        let p2T1 = between(between(map[1], map[0]), Pose2(2.0, 0.0, 0.0))
        let p3T2 = between(between(map[2], map[1]), Pose2(2.0, 0.0, pi / 2))
        let p4T3 = between(between(map[3], map[2]), Pose2(2.0, 0.0, pi / 2))
        let p5T4 = between(between(map[4], map[3]), Pose2(2.0, 0.0, pi / 2))

        // Sum through the errors
        let error = self.e_pose2(p2T1) + self.e_pose2(p3T2) + self.e_pose2(p4T3) + self.e_pose2(p5T4)
        loss = loss + (error / 3)

        return loss
      }

      // print("[")
      // for v in map.indices {
      //   print("\(dumpjson(map[v]))\({ () -> String in if v == map.indices.endIndex - 1 { return "" } else { return "," } }())")
      // }
      // print("],")

      // print("𝛁loss", 𝛁loss)
      // NOTE: this is more like sparse rep not matrix Jacobian
      optimizer.update(&map, along: 𝛁loss)
    }

    // print("]")

    print("map = [")
    for v in map.indices {
      print("\(dumpjson(map[v]))\({ () -> String in if v == map.indices.endIndex - 1 { return "" } else { return "," } }())")
    }
    print("]")

    let p5T1 = between(map[4], map[0])

    // Test condition: P_5 should be identical to P_1 (close loop)
<<<<<<< HEAD
    XCTAssertEqual(p5T1.t.magnitude, 0.0, accuracy: 1e-2)
=======
    XCTAssertEqual(p5T1.t_.norm, 0.0, accuracy: 1e-2)
>>>>>>> b9d63668
  }

  static var allTests = [
    ("testBetweenIdentitiesTrivial", testBetweenIdentitiesTrivial),
    ("testBetweenIdentities", testBetweenIdentities),
    ("testBetweenIdentities", testBetweenIdentitiesRotated),
    ("testBetweenDerivatives", testBetweenDerivatives),
    ("testDerivativeIdentity", testDerivativeIdentity),
    ("testDerivativeInverse", testDerivativeInverse),
    ("testDerivativeMultiplication", testDerivativeMultiplication),
    ("testJacobianPose2Identity", testJacobianPose2Identity),
    ("testJacobianPose2Trivial", testJacobianPose2Trivial),
    ("testPose2SLAM", testPose2SLAM),
  ]
}<|MERGE_RESOLUTION|>--- conflicted
+++ resolved
@@ -32,11 +32,7 @@
 
   /// test the simplest gradient descent on Pose2
   func testBetweenDerivatives() {
-<<<<<<< HEAD
-    var pT1 = Pose2(Point2(1, 0), Rot2(0)), pT2 = Pose2(Point2(1, 1), Rot2(1))
-=======
     var pT1 = Pose2(Rot2(0), Vector2(1, 0)), pT2 = Pose2(Rot2(1), Vector2(1, 1))
->>>>>>> b9d63668
 
     for _ in 0..<100 {
       let (_, 𝛁loss) = valueWithGradient(at: pT1) { pT1 -> Double in
@@ -49,13 +45,7 @@
       }
 
       // print("𝛁loss", 𝛁loss)
-<<<<<<< HEAD
       pT1.move(along: 𝛁loss.scaled(by: -1))
-=======
-      𝛁loss.rot_ = -𝛁loss.rot_
-      𝛁loss.t_ = -𝛁loss.t_
-      pT1.move(along: 𝛁loss)
->>>>>>> b9d63668
     }
 
     print("DONE.")
@@ -80,19 +70,11 @@
     }
 
     // Initial estimate for poses
-<<<<<<< HEAD
-    let p1T0 = Pose2(Point2(0.5, 0.0), Rot2(0.2))
-    let p2T0 = Pose2(Point2(2.3, 0.1), Rot2(-0.2))
-    let p3T0 = Pose2(Point2(4.1, 0.1), Rot2(pi / 2))
-    let p4T0 = Pose2(Point2(4.0, 2.0), Rot2(pi))
-    let p5T0 = Pose2(Point2(2.1, 2.1), Rot2(-pi / 2))
-=======
     let p1T0 = Pose2(Rot2(0.2), Vector2(0.5, 0.0))
     let p2T0 = Pose2(Rot2(-0.2), Vector2(2.3, 0.1))
     let p3T0 = Pose2(Rot2(pi / 2), Vector2(4.1, 0.1))
     let p4T0 = Pose2(Rot2(pi), Vector2(4.0, 2.0))
     let p5T0 = Pose2(Rot2(-pi / 2), Vector2(2.1, 2.1))
->>>>>>> b9d63668
 
     var map = [p1T0, p2T0, p3T0, p4T0, p5T0]
 
@@ -136,14 +118,13 @@
     let p5T1 = between(map[4], map[0])
 
     // Test condition: P_5 should be identical to P_1 (close loop)
-<<<<<<< HEAD
-    XCTAssertEqual(p5T1.t.magnitude, 0.0, accuracy: 1e-2)
+    XCTAssertEqual(p5T1.t.norm, 0.0, accuracy: 1e-2)
   }
 
   /// Tests that the derivative of the identity function is correct at a few random points.
   func testDerivativeIdentity() {
     func identity(_ x: Pose2) -> Pose2 {
-      Pose2(x.t, x.rot)
+      Pose2(x.rot, x.t)
     }
     for _ in 0..<10 {
       let expected: Tensor<Double> = eye(rowCount: 3)
@@ -228,9 +209,6 @@
     ])
 
     assertEqual(Tensor<Double>(matrixRows: j), expected, accuracy: 1e-10)
-=======
-    XCTAssertEqual(p5T1.t_.norm, 0.0, accuracy: 1e-2)
->>>>>>> b9d63668
   }
 
   /// test convergence for a simple Pose2SLAM
@@ -242,19 +220,11 @@
     }
 
     // Initial estimate for poses
-<<<<<<< HEAD
-    let p1T0 = Pose2(Point2(0.5, 0.0), Rot2(0.2))
-    let p2T0 = Pose2(Point2(2.3, 0.1), Rot2(-0.2))
-    let p3T0 = Pose2(Point2(4.1, 0.1), Rot2(pi / 2))
-    let p4T0 = Pose2(Point2(4.0, 2.0), Rot2(pi))
-    let p5T0 = Pose2(Point2(2.1, 2.1), Rot2(-pi / 2))
-=======
     let p1T0 = Pose2(Rot2(0.2), Vector2(0.5, 0.0))
     let p2T0 = Pose2(Rot2(-0.2), Vector2(2.3, 0.1))
     let p3T0 = Pose2(Rot2(pi / 2), Vector2(4.1, 0.1))
     let p4T0 = Pose2(Rot2(pi), Vector2(4.0, 2.0))
     let p5T0 = Pose2(Rot2(-pi / 2), Vector2(2.1, 2.1))
->>>>>>> b9d63668
 
     var map = [p1T0, p2T0, p3T0, p4T0, p5T0]
 
@@ -300,11 +270,7 @@
     let p5T1 = between(map[4], map[0])
 
     // Test condition: P_5 should be identical to P_1 (close loop)
-<<<<<<< HEAD
-    XCTAssertEqual(p5T1.t.magnitude, 0.0, accuracy: 1e-2)
-=======
-    XCTAssertEqual(p5T1.t_.norm, 0.0, accuracy: 1e-2)
->>>>>>> b9d63668
+    XCTAssertEqual(p5T1.t.norm, 0.0, accuracy: 1e-2)
   }
 
   static var allTests = [
