// Copyright 2019 The SwiftFusion Authors. All Rights Reserved.
//
// Licensed under the Apache License, Version 2.0 (the "License");
// you may not use this file except in compliance with the License.
// You may obtain a copy of the License at
//
//     http://www.apache.org/licenses/LICENSE-2.0
//
// Unless required by applicable law or agreed to in writing, software
// distributed under the License is distributed on an "AS IS" BASIS,
// WITHOUT WARRANTIES OR CONDITIONS OF ANY KIND, either express or implied.
// See the License for the specific language governing permissions and
// limitations under the License.

/// This file tests proper Multivariate Gaussian behavior

import SwiftFusion
import TensorFlow
import XCTest

final class MultivariateGaussianTests: XCTestCase {
  typealias T = Tensor<Double>
  
  /// Compare with the NumPy implementation
  func testSimpleCovMatrix() {
    let data = T([[1.5, 0.9], [0.5, 1.9]])
    
    assertEqual(cov(data), T([[0.5, -0.5], [-0.5, 0.5]]), accuracy: 1e-8)
    
    let data_zerovar = T([[1.0, 2.0, 3.0], [1.0, 2.0, 3.1], [0.9, 2.0, 2.9]])
    assertEqual(cov(data_zerovar), T(
                  [[0.00333333, 0       , 0.005     ],
                   [0       , 0        , 0        ],
                   [0.005     , 0        , 0.01      ]]), accuracy: 1e-8
    )
  }
  
  /// Test  negative log likelihood
  func testMultivariateNegativeLogLikelihood() {
    let data = T([[1.5, 0.9], [0.5, 1.9], [1.0, 1.5]])
    
    let model = MultivariateGaussian(from: data)
        
    XCTAssertEqual(
<<<<<<< HEAD
      model.negativeLogLikelihood(Tensor<Double>([1.0, 1.5])),
=======
      model.negativeLogLikelihood(T([1.0, 1.5])),
>>>>>>> a3332c26
      1.33333333 / 2.0,
      accuracy: 1e-5
    )
  }
  
  /// Test  negative log likelihood and probability for simple case
  func testMultivariateProbability() {
    var model = MultivariateGaussian(dims:[2])
    model.covariance_inv = eye(rowCount: 2)
    model.mean = T(zeros:[2])
    
    let v = T([1, 2])
    let expectedE : Double = (1+4)/2
    XCTAssertEqual(model.negativeLogLikelihood(v), expectedE, accuracy: 1e-5)
    XCTAssertEqual(model.probability(v), exp(-expectedE)/sqrt(4 * .pi * .pi), accuracy: 1e-5)
  }
}<|MERGE_RESOLUTION|>--- conflicted
+++ resolved
@@ -42,11 +42,7 @@
     let model = MultivariateGaussian(from: data)
         
     XCTAssertEqual(
-<<<<<<< HEAD
-      model.negativeLogLikelihood(Tensor<Double>([1.0, 1.5])),
-=======
       model.negativeLogLikelihood(T([1.0, 1.5])),
->>>>>>> a3332c26
       1.33333333 / 2.0,
       accuracy: 1e-5
     )
